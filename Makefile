--- conflicted
+++ resolved
@@ -27,12 +27,7 @@
 
 setup-ci: tools/bin/protoc
 	go get -u github.com/Masterminds/glide
-<<<<<<< HEAD
-	GO111MODULE=off go get -u github.com/alecthomas/gometalinter
-	GO111MODULE=off gometalinter --install
-=======
 	go get -u github.com/golangci/golangci-lint/cmd/golangci-lint
->>>>>>> 669cd9bd
 	glide install --strip-vendor
 
 build-cluster: fmt
